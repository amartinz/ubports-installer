name: ubports-installer
version: 0.2.0-beta
summary: The easy way to install Ubuntu Touch on UBports devices.
description: A friendly cross-platform Installer for Ubuntu Touch. Just connect a supported device to your PC, follow the on-screen instructions and watch this awesome tool do all the rest.
icon: build/icons/icon.png
architectures: [amd64]

grade: stable
confinement: strict

apps:
  ubports-installer:
    command: desktop-launch $SNAP/bin/snap-wrapper
    plugs:
      - unity7
      - browser-support
      - network
      - gsettings
      - pulseaudio
      - opengl
<<<<<<< HEAD
      - raw-usb
      - desktop
      - desktop-legacy
      - wayland
=======
      - adb-support
>>>>>>> 58fd16e8

parts:
  ubports-installer:
    plugin: nodejs
    node-engine: 8.10.0
    stage-packages:
      - libnotify4
      - libappindicator1
      - libxtst6
      - libnss3
      - libxss1
      - fontconfig-config
      - gconf2
      - libasound2
      - pulseaudio
    after:
      - desktop-glib-only
    override-build: |
      ./build.js -lb
      mkdir $SNAPCRAFT_PART_INSTALL/app
      mv dist/linux-unpacked/* $SNAPCRAFT_PART_INSTALL/app
      mv bin/* $SNAPCRAFT_PART_INSTALL/bin
    prime:
      - -node_modules
      - -lib/node_modules
  android-tools:
    source: https://github.com/ubports/android-tools.git
    plugin: make
    build-packages:
      - gir1.2-glib-2.0
      - libglib2.0-dev
      - libselinux-dev
      - libhybris-dev
      - libsystemd-dev
      - libssl-dev
      - python
      - zlib1g-dev<|MERGE_RESOLUTION|>--- conflicted
+++ resolved
@@ -18,14 +18,10 @@
       - gsettings
       - pulseaudio
       - opengl
-<<<<<<< HEAD
-      - raw-usb
+      - adb-support
       - desktop
       - desktop-legacy
       - wayland
-=======
-      - adb-support
->>>>>>> 58fd16e8
 
 parts:
   ubports-installer:
