--- conflicted
+++ resolved
@@ -49,25 +49,17 @@
 const api = new Api();
 global.api = api;
 var adb = new Adb({
-<<<<<<< HEAD
   exec: (args, callback) => {
     utils.execTool("adb", args, callback);
-  }
+  },
+  log: utils.log.debug
 });
 global.adb = adb;
 var fastboot = new Fastboot({
   exec: (args, callback) => {
     utils.execTool("fastboot", args, callback);
-  }
-=======
-  exec: (args, callback) => { utils.execTool("adb", args, callback); },
+  },
   log: utils.log.debug
-});
-global.adb = adb;
-var fastboot = new Fastboot({
-  exec: (args, callback) => { utils.execTool("fastboot", args, callback); },
-  log: utils.log.debug
->>>>>>> 9889e368
 });
 global.fastboot = fastboot;
 
